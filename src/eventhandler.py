# Copyright 2013-2015 Philipp Winter <phw@nymity.ch>
#
# This file is part of exitmap.
#
# exitmap is free software: you can redistribute it and/or modify
# it under the terms of the GNU General Public License as published by
# the Free Software Foundation, either version 3 of the License, or
# (at your option) any later version.
#
# exitmap is distributed in the hope that it will be useful,
# but WITHOUT ANY WARRANTY; without even the implied warranty of
# MERCHANTABILITY or FITNESS FOR A PARTICULAR PURPOSE.  See the
# GNU General Public License for more details.
#
# You should have received a copy of the GNU General Public License
# along with exitmap.  If not, see <http://www.gnu.org/licenses/>.

"""
Handles Tor controller events.
"""

import sys
import functools
import threading
import multiprocessing
import socket

import stem
from stem import StreamStatus
from stem import CircStatus

import command
import util
import log

logger = log.get_logger()


<<<<<<< HEAD
class Attacher(object):

    """
    Attaches streams to circuits.
    """

    def __init__(self, controller):

        # Maps port to function that attached a stream to a circuit.

        self.unattached = {}
        self.controller = controller

    def prepare(self, port, circuit_id=None, stream_id=None):
        """
        Prepare for attaching a stream to a circuit.

        If we already have the corresponding stream/circuit, we can attach it
        now.  Otherwise, the method _attach() is partially executed and stored,
        so it can be attached later.
        """

        assert ((circuit_id is not None) and (stream_id is None)) or \
               ((circuit_id is None) and (stream_id is not None))

        # Check if we can already attach.

        if port in self.unattached:
            attach = self.unattached[port]

            if circuit_id:
                attach(circuit_id=circuit_id)
            else:
                attach(stream_id=stream_id)

            del self.unattached[port]
        else:
            # We maintain a dictionary of source ports that point to their
            # respective attaching function.  At this point we only know either
            # the stream or the circuit ID, so we store a partially executed
            # function.

            if circuit_id:
                partially_attached = functools.partial(self._attach,
                                                       circuit_id=circuit_id)
                self.unattached[port] = partially_attached
            else:
                partially_attached = functools.partial(self._attach,
                                                       stream_id=stream_id)
                self.unattached[port] = partially_attached

        logger.debug("Pending attachers: %d." % len(self.unattached))

    def _attach(self, stream_id=None, circuit_id=None):
        """
        Attach a stream to a circuit.
        """

        logger.debug("Attempting to attach stream %s to circuit %s." %
                     (stream_id, circuit_id))

        try:
            self.controller.attach_stream(stream_id, circuit_id)
        except stem.OperationFailed as err:
            logger.warning("Failed to attach stream because: %s" % err)


def decorator(queue, orig_socket, module, circ_id, *module_args):
=======
def decorator(queue, module, circ_id, *module_args):
>>>>>>> b8e1e352

    def wrapper():

        try:
            module(*module_args)

            logger.debug("Informing event handler that module finished.")
            queue.put((circ_id, None))
        except KeyboardInterrupt:
            pass

    return wrapper


class EventHandler(object):

    """
    Handles asynchronous Tor events.

    The handler processes only stream and circuit events.  New streams are
    attached to their corresponding circuits since exitmap's Tor process leaves
    new streams unattached.
    """

    def __init__(self, controller, module, socks_port, stats):

        self.stats = stats
        self.controller = controller
        self.attacher = Attacher(controller)
        self.module = module
        self.manager = multiprocessing.Manager()
        self.queue = self.manager.Queue()
        self.socks_port = socks_port

        queue_thread = threading.Thread(target=self.queue_reader)
        queue_thread.daemon = False
        queue_thread.start()

<<<<<<< HEAD
        mysocks.setdefaultproxy(mysocks.PROXY_TYPE_SOCKS5,
                                "127.0.0.1", socks_port)
=======
    def prepare_attach(self, port, circuit_id=None, stream_id=None):
        """
        Prepare for attaching a stream to a circuit.

        If we already have the corresponding stream/circuit, it can be attached
        right now.  Otherwise, the method _attach_stream() is partially
        executed and stored so it can be attached at a later point.
        """

        assert ((circuit_id is not None) and (stream_id is None)) or \
               ((circuit_id is None) and (stream_id is not None))

        # Check if we can attach right now.

        if port in self.attachers:
            attacher = self.attachers[port]

            if circuit_id:
                attacher(circuit_id=circuit_id)
            else:
                attacher(stream_id=stream_id)

            del self.attachers[port]
        else:
            # We maintain a dictionary of source ports which point to their
            # according attaching function.  At this point we only know either
            # stream or circuit ID, so we store a partially executed function.

            if circuit_id:
                self.attachers[port] = functools.partial(self._attach_stream,
                                                         circuit_id=circuit_id)
            else:
                self.attachers[port] = functools.partial(self._attach_stream,
                                                         stream_id=stream_id)

        logger.debug("Pending attachers: %d." % len(self.attachers))

    def _attach_stream(self, stream_id=None, circuit_id=None):
        """
        Attach a stream to a circuit.
        """

        logger.debug("Attaching stream %s to circuit %s." %
                     (stream_id, circuit_id))

        try:
            self.controller.attach_stream(stream_id, circuit_id)
        except stem.OperationFailed as err:
            logger.warning("Couldn't attach stream because: %s" % str(err))

        self.check_finished()
>>>>>>> b8e1e352

    def queue_reader(self):
        """
        Read (circuit ID, sockname) tuples from invoked probing modules.

        These tuples are then used to attach streams to their corresponding
        circuits.
        """

        logger.debug("Starting thread to read from IPC queue.")

        while True:
            try:
                circ_id, sockname = self.queue.get()
            except EOFError:
                logger.debug("IPC queue terminated.")
                break

            # Over the queue, a module can either signal that it finished
            # execution (by sending (circ_id,None)) or that it is ready to have
            # its stream attached to a circuit (by sending (circ_id,sockname)).

            if sockname is None:
                logger.debug("Closing finished circuit %s." % circ_id)
                try:
                    self.controller.close_circuit(circ_id)
                except stem.InvalidArguments as err:
                    logger.debug("Could not close circuit because: %s" % err)

                self.stats.finished_streams += 1
                self.stats.print_progress()
                self.check_finished()
            else:
                _, port = sockname[0], int(sockname[1])
                logger.debug("Read from queue: %s, %s" % (circ_id,
                                                          str(sockname)))
                self.attacher.prepare(port, circuit_id=circ_id)
                self.check_finished()

    def check_finished(self):
        """
        Check if the scan is finished and if it is, shut down exitmap.
        """

        # Did all circuits either build or fail?

        circs_done = ((self.stats.failed_circuits +
                       self.stats.successful_circuits) ==
                      self.stats.total_circuits)

        # Was every built circuit attached to a stream?

        streams_done = (self.stats.finished_streams >=
                        (self.stats.successful_circuits -
                         self.stats.failed_circuits))

        logger.debug("failedCircs=%d, builtCircs=%d, totalCircs=%d, "
                     "finishedStreams=%d" % (
                         self.stats.failed_circuits,
                         self.stats.successful_circuits,
                         self.stats.total_circuits,
                         self.stats.finished_streams))

        if circs_done and streams_done:

            for proc in multiprocessing.active_children():
                logger.debug("Terminating remaining PID %d." % proc.pid)
                proc.terminate()

            if hasattr(self.module, "teardown"):
                logger.debug("Calling module's teardown() function.")
                self.module.teardown()

            logger.info(self.stats)
            sys.exit(0)

    def new_circuit(self, circ_event):
        """
        Invoke a new probing module when a new circuit becomes ready.
        """

        self.stats.update_circs(circ_event)
        self.check_finished()

        if circ_event.status not in [CircStatus.BUILT]:
            return

        last_hop = circ_event.path[-1]
        exit_fpr = last_hop[0]
        logger.debug("Circuit for exit relay \"%s\" is built.  "
                     "Now invoking probing module." % exit_fpr)

        torsocks_file = util.create_temp_torsocks_conf(self.socks_port)
        run_cmd_over_tor = command.Command(torsocks_file,
                                           self.queue,
                                           circ_event.id,
                                           socket.socket)

        module = decorator(self.queue, self.module.probe,
                           circ_event.id, exit_fpr,
                           command.run_python_over_tor(self.queue,
                                                       circ_event.id,
                                                       self.socks_port),
                           run_cmd_over_tor)

        proc = multiprocessing.Process(target=module)
        proc.daemon = True
        proc.start()

    def new_stream(self, stream_event):
        """
        Create a function which is later used to attach a stream to a circuit.

        The attaching cannot be done right now as we do not know the stream's
        desired circuit ID at this point.  So we set up all we can at this
        point and wait for the attaching to be done in queue_reader().
        """

        if stream_event.status not in [StreamStatus.NEW,
                                       StreamStatus.NEWRESOLVE]:
            return

        port = util.get_source_port(str(stream_event))
        if not port:
            logger.warning("Couldn't extract source port from stream "
                           "event: %s" % str(stream_event))
            return

        logger.debug("Adding attacher for new stream %s." % stream_event.id)
        self.attacher.prepare(port, stream_id=stream_event.id)
        self.check_finished()

    def new_event(self, event):
        """
        Dispatches new Tor controller events to the appropriate handlers.
        """

        if isinstance(event, stem.response.events.CircuitEvent):
            self.new_circuit(event)

        elif isinstance(event, stem.response.events.StreamEvent):
            self.new_stream(event)

        else:
            logger.warning("Received unexpected event %s." % str(event))<|MERGE_RESOLUTION|>--- conflicted
+++ resolved
@@ -36,7 +36,6 @@
 logger = log.get_logger()
 
 
-<<<<<<< HEAD
 class Attacher(object):
 
     """
@@ -104,10 +103,7 @@
             logger.warning("Failed to attach stream because: %s" % err)
 
 
-def decorator(queue, orig_socket, module, circ_id, *module_args):
-=======
 def decorator(queue, module, circ_id, *module_args):
->>>>>>> b8e1e352
 
     def wrapper():
 
@@ -145,63 +141,6 @@
         queue_thread = threading.Thread(target=self.queue_reader)
         queue_thread.daemon = False
         queue_thread.start()
-
-<<<<<<< HEAD
-        mysocks.setdefaultproxy(mysocks.PROXY_TYPE_SOCKS5,
-                                "127.0.0.1", socks_port)
-=======
-    def prepare_attach(self, port, circuit_id=None, stream_id=None):
-        """
-        Prepare for attaching a stream to a circuit.
-
-        If we already have the corresponding stream/circuit, it can be attached
-        right now.  Otherwise, the method _attach_stream() is partially
-        executed and stored so it can be attached at a later point.
-        """
-
-        assert ((circuit_id is not None) and (stream_id is None)) or \
-               ((circuit_id is None) and (stream_id is not None))
-
-        # Check if we can attach right now.
-
-        if port in self.attachers:
-            attacher = self.attachers[port]
-
-            if circuit_id:
-                attacher(circuit_id=circuit_id)
-            else:
-                attacher(stream_id=stream_id)
-
-            del self.attachers[port]
-        else:
-            # We maintain a dictionary of source ports which point to their
-            # according attaching function.  At this point we only know either
-            # stream or circuit ID, so we store a partially executed function.
-
-            if circuit_id:
-                self.attachers[port] = functools.partial(self._attach_stream,
-                                                         circuit_id=circuit_id)
-            else:
-                self.attachers[port] = functools.partial(self._attach_stream,
-                                                         stream_id=stream_id)
-
-        logger.debug("Pending attachers: %d." % len(self.attachers))
-
-    def _attach_stream(self, stream_id=None, circuit_id=None):
-        """
-        Attach a stream to a circuit.
-        """
-
-        logger.debug("Attaching stream %s to circuit %s." %
-                     (stream_id, circuit_id))
-
-        try:
-            self.controller.attach_stream(stream_id, circuit_id)
-        except stem.OperationFailed as err:
-            logger.warning("Couldn't attach stream because: %s" % str(err))
-
-        self.check_finished()
->>>>>>> b8e1e352
 
     def queue_reader(self):
         """
