#!/usr/bin/env python

# Copyright 2013, 2014 Philipp Winter <phw@nymity.ch>
#
# This file is part of exitmap.
#
# exitmap is free software: you can redistribute it and/or modify
# it under the terms of the GNU General Public License as published by
# the Free Software Foundation, either version 3 of the License, or
# (at your option) any later version.
#
# exitmap is distributed in the hope that it will be useful,
# but WITHOUT ANY WARRANTY; without even the implied warranty of
# MERCHANTABILITY or FITNESS FOR A PARTICULAR PURPOSE.  See the
# GNU General Public License for more details.
#
# You should have received a copy of the GNU General Public License
# along with exitmap.  If not, see <http://www.gnu.org/licenses/>.

import os
import sys
import time
import socket
import string
import pkgutil
import argparse
import datetime
import random
import logging

import stem
import stem.connection
import stem.process
import stem.descriptor
from stem.control import Controller, EventType

import log
import error
<<<<<<< HEAD
import util
import config
=======
>>>>>>> 97c91fe2
import exitselector

from eventhandler import EventHandler
from stats import Statistics

logger = log.get_logger()


def bootstrap_tor(temp_dir):
    """
    Invoke a Tor process which is subsequently used by exitmap.
    """

    logger.debug("Attempting to invoke Tor process in directory \"%s\"." %
                 temp_dir)

    proc = stem.process.launch_tor_with_config(
        config={
            "SOCKSPort": "45678",
            "ControlPort": "45679",
            "DataDirectory": temp_dir,
            "CookieAuthentication": "1",
            "LearnCircuitBuildTimeout": "0",
            "CircuitBuildTimeout": "40",
            "__DisablePredictedCircuits": "1",
            "__LeaveStreamsUnattached": "1",
            "FetchHidServDescriptors": "0",
            "UseMicroDescriptors": "0",
        },
<<<<<<< HEAD
        timeout=90,
=======
        timeout=60,
>>>>>>> 97c91fe2
        take_ownership=True,
        completion_percent=80,
        init_msg_handler=lambda line: logger.info("Tor says: %s" % line),
    )

    logger.info("Successfully started Tor process (PID=%d)." % proc.pid)

    return proc


def parse_cmd_args():
    """
    Parse and return command line arguments.
    """

    parser = argparse.ArgumentParser(description="Perform a task over (a "
                                                 "subset of) all Tor exit "
                                                 "relays.")

    group = parser.add_mutually_exclusive_group()

    group.add_argument("-C", "--country", type=str, default=None,
                       help="Only probe exit relays of the country which is "
                            "determined by the given 2-letter country code.")

    group.add_argument("-e", "--exit", type=str, default=None,
                       help="Only probe the exit relay which has the given "
                            "20-byte fingerprint.")

    parser.add_argument("-c", "--consensus", type=str, default="",
                        help="Path to a Tor network consensus.")

    parser.add_argument("-d", "--build-delay", type=float, default=3,
                        help="Wait for the given delay (in seconds) between "
                             "circuit builds.  The default is 3.")

    parser.add_argument("-t", "--temp-dir", type=str,
                        default="/tmp/exitmap_tor_datadir",
                        help="Directory for temporary data.  If set, the "
                             "network consensus can be re-used in between "
                             "scans.")

    parser.add_argument("-v", "--verbosity", type=str, default="info",
                        help="Minimum verbosity level for logging.  Available "
                             "in ascending order: debug, info, warning, "
                             "error, critical).  The default is info.")

    parser.add_argument("first_hop", type=str, default="",
                        help="The 20-byte fingerprint of the Tor relay which "
                             "is used as first hop.  This relay should be "
                             "under your control.")

    parser.add_argument("module", nargs='+',
                        help="Run the given module (available: %s)." %
                        ", ".join(get_modules()))

    return parser.parse_args()


def get_modules():
    """
    Return all modules located in "modules/".
    """

    return [name for _, name, _ in pkgutil.iter_modules(["modules"])]


def main():
    """
    The scanner's entry point.
    """

    stats = Statistics()
    args = parse_cmd_args()

    logger.setLevel(logging.__dict__[string.upper(args.verbosity)])

    logger.debug("Command line arguments: %s" % str(args))

    bootstrap_tor(args.temp_dir)
    controller = Controller.from_port(port=45679)
    stem.connection.authenticate(controller)

    # Redirect Tor's logging to work around the following problem:
    # https://bugs.torproject.org/9862

    logger.debug("Redirecting Tor's logging to /dev/null.")
    controller.set_conf("Log", "err file /dev/null")

    # We already have the current consensus, so we don't need additional
    # descriptors or the streams fetching them.

    controller.set_conf("FetchServerDescriptors", "0")

    if not util.relay_in_consensus(args.first_hop,
                                   util.get_consensus_path(args)):
        logger.error("Given first hop \"%s\" not found in consensus.  Is it " \
                     "offline?" % args.first_hop)
        return 1

    for module_name in args.module:
        run_module(module_name, args, controller, stats)

    return 0


def select_exits(args, module):
    """
    Based on the module's intended destinations, select exit relays to probe.

    Exit relays are selected for probing if their exit policy allows exiting to
    the module's intended destinations.
    """

    before = datetime.datetime.now()
    hosts = []

    consensus = util.get_consensus_path(args)

    if not os.path.exists(consensus):
        logger.critical("The consensus \"%s\" does not exist." % consensus)
        exit(1)

    if module.destinations is not None:
        hosts = [(socket.gethostbyname(host), port) for
                 (host, port) in module.destinations]

    # '-e' was used to specify a single exit relay.

    if args.exit:
        exit_relays = [args.exit]
        total = len(exit_relays)
    else:
        total, exit_relays = exitselector.get_exits(consensus,
                                                    country_code=args.country,
                                                    hosts=hosts)

    logger.debug("Successfully selected exit relays after %s." %
                 str(datetime.datetime.now() - before))

    logger.info("%d%s exits out of all %s exit relays allow exiting to %s." %
                (len(exit_relays), " %s" % args.country if args.country else "",
                 total, hosts))

    assert isinstance(exit_relays, list)

    random.shuffle(exit_relays)

    return exit_relays


def run_module(module_name, args, controller, stats):
    logger.info("Running module '%s'." % module_name)
    module = __import__("modules.%s" % module_name, fromlist=[module_name])

    exit_relays = select_exits(args, module)

    count = len(exit_relays)
    stats.total_circuits += count

    if count < 1:
        raise error.ExitSelectionError("Exit selection yielded %d exits "
                                       "but need at least one." % count)

    handler = EventHandler(controller, module.probe, stats)
    controller.add_event_listener(handler.new_event,
                                  EventType.CIRC, EventType.STREAM)

    logger.debug("Circuit creation delay of %.3f seconds will account for "
                 "total delay of %.3f seconds." % (
                     args.build_delay,
                     count * args.build_delay))

    # Start building a circuit for every exit relay we got.

    before = datetime.datetime.now()
    logger.debug("Beginning to trigger %d circuit creation(s)." % count)

    for exit_relay in exit_relays:
        try:
            controller.new_circuit([args.first_hop] + [exit_relay])
        except stem.ControllerError as err:
            stats.failed_circuits += 1
            logger.warning("Circuit with exit relay \"%s\" could not be "
                           "created: %s" % (exit_relay, err))

        time.sleep(args.build_delay)

    logger.debug("Done triggering circuit creations after %s." %
                 str(datetime.datetime.now() - before))

    stats.modules_run += 1


if __name__ == "__main__":
    try:
        exit(main())
    except KeyboardInterrupt:
        logger.info("Caught keyboard interrupt.")<|MERGE_RESOLUTION|>--- conflicted
+++ resolved
@@ -36,11 +36,8 @@
 
 import log
 import error
-<<<<<<< HEAD
 import util
 import config
-=======
->>>>>>> 97c91fe2
 import exitselector
 
 from eventhandler import EventHandler
@@ -70,11 +67,7 @@
             "FetchHidServDescriptors": "0",
             "UseMicroDescriptors": "0",
         },
-<<<<<<< HEAD
         timeout=90,
-=======
-        timeout=60,
->>>>>>> 97c91fe2
         take_ownership=True,
         completion_percent=80,
         init_msg_handler=lambda line: logger.info("Tor says: %s" % line),
